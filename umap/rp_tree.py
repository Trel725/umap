--- conflicted
+++ resolved
@@ -100,13 +100,8 @@
         for d in range(dim):
             margin += hyperplane_vector[d] * data[indices[i], d]
 
-<<<<<<< HEAD
-        if margin == 0:
+        if abs(margin) < EPS:
             side[i] = abs(tau_rand_int(rng_state)) % 2
-=======
-        if abs(margin) < EPS:
-            side[i] = tau_rand_int(rng_state) % 2
->>>>>>> 70415020
             if side[i] == 0:
                 n_left += 1
             else:
@@ -194,13 +189,8 @@
         for d in range(dim):
             margin += hyperplane_vector[d] * data[indices[i], d]
 
-<<<<<<< HEAD
-        if margin == 0:
+        if abs(margin) < EPS:
             side[i] = abs(tau_rand_int(rng_state)) % 2
-=======
-        if abs(margin) < EPS:
-            side[i] = tau_rand_int(rng_state) % 2
->>>>>>> 70415020
             if side[i] == 0:
                 n_left += 1
             else:
@@ -315,13 +305,8 @@
         for d in range(mul_data.shape[0]):
             margin += mul_data[d]
 
-<<<<<<< HEAD
-        if margin == 0:
+        if abs(margin) < EPS:
             side[i] = abs(tau_rand_int(rng_state)) % 2
-=======
-        if abs(margin) < EPS:
-            side[i] = tau_rand_int(rng_state) % 2
->>>>>>> 70415020
             if side[i] == 0:
                 n_left += 1
             else:
@@ -429,13 +414,8 @@
         for d in range(mul_data.shape[0]):
             margin += mul_data[d]
 
-<<<<<<< HEAD
-        if margin == 0:
+        if abs(margin) < EPS:
             side[i] = abs(tau_rand_int(rng_state)) % 2
-=======
-        if abs(margin) < EPS:
-            side[i] = tau_rand_int(rng_state) % 2
->>>>>>> 70415020
             if side[i] == 0:
                 n_left += 1
             else:
@@ -690,13 +670,8 @@
     for d in range(point.shape[0]):
         margin += hyperplane[d] * point[d]
 
-<<<<<<< HEAD
-    if margin == 0:
+    if abs(margin) < EPS:
         side = abs(tau_rand_int(rng_state)) % 2
-=======
-    if abs(margin) < EPS:
-        side = tau_rand_int(rng_state) % 2
->>>>>>> 70415020
         if side == 0:
             return 0
         else:
