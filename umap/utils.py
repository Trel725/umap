# Author: Leland McInnes <leland.mcinnes@gmail.com>
#
# License: BSD 3 clause

import time

import numpy as np
import numba
<<<<<<< HEAD
from sklearn.utils.validation import check_is_fitted
import scipy.sparse
=======
>>>>>>> 29e11fc9


@numba.njit(parallel=True)
def fast_knn_indices(X, n_neighbors):
    """A fast computation of knn indices.

    Parameters
    ----------
    X: array of shape (n_samples, n_features)
        The input data to compute the k-neighbor indices of.

    n_neighbors: int
        The number of nearest neighbors to compute for each sample in ``X``.

    Returns
    -------
    knn_indices: array of shape (n_samples, n_neighbors)
        The indices on the ``n_neighbors`` closest points in the dataset.
    """
    knn_indices = np.empty((X.shape[0], n_neighbors), dtype=np.int32)
    for row in numba.prange(X.shape[0]):
        # v = np.argsort(X[row])  # Need to call argsort this way for numba
        v = X[row].argsort(kind="quicksort")
        v = v[:n_neighbors]
        knn_indices[row] = v
    return knn_indices


@numba.njit("i4(i8[:])")
def tau_rand_int(state):
    """A fast (pseudo)-random number generator.

    Parameters
    ----------
    state: array of int64, shape (3,)
        The internal state of the rng

    Returns
    -------
    A (pseudo)-random int32 value
    """
    state[0] = (((state[0] & 4294967294) << 12) & 0xFFFFFFFF) ^ (
        (((state[0] << 13) & 0xFFFFFFFF) ^ state[0]) >> 19
    )
    state[1] = (((state[1] & 4294967288) << 4) & 0xFFFFFFFF) ^ (
        (((state[1] << 2) & 0xFFFFFFFF) ^ state[1]) >> 25
    )
    state[2] = (((state[2] & 4294967280) << 17) & 0xFFFFFFFF) ^ (
        (((state[2] << 3) & 0xFFFFFFFF) ^ state[2]) >> 11
    )

    return state[0] ^ state[1] ^ state[2]


@numba.njit("f4(i8[:])")
def tau_rand(state):
    """A fast (pseudo)-random number generator for floats in the range [0,1]

    Parameters
    ----------
    state: array of int64, shape (3,)
        The internal state of the rng

    Returns
    -------
    A (pseudo)-random float32 in the interval [0, 1]
    """
    integer = tau_rand_int(state)
    return abs(float(integer) / 0x7FFFFFFF)


@numba.njit()
def norm(vec):
    """Compute the (standard l2) norm of a vector.

    Parameters
    ----------
    vec: array of shape (dim,)

    Returns
    -------
    The l2 norm of vec.
    """
    result = 0.0
    for i in range(vec.shape[0]):
        result += vec[i] ** 2
    return np.sqrt(result)


@numba.njit(parallel=True)
def submatrix(dmat, indices_col, n_neighbors):
    """Return a submatrix given an orginal matrix and the indices to keep.

    Parameters
    ----------
    dmat: array, shape (n_samples, n_samples)
        Original matrix.

    indices_col: array, shape (n_samples, n_neighbors)
        Indices to keep. Each row consists of the indices of the columns.

    n_neighbors: int
        Number of neighbors.

    Returns
    -------
    submat: array, shape (n_samples, n_neighbors)
        The corresponding submatrix.
    """
    n_samples_transform, n_samples_fit = dmat.shape
    submat = np.zeros((n_samples_transform, n_neighbors), dtype=dmat.dtype)
    for i in numba.prange(n_samples_transform):
        for j in numba.prange(n_neighbors):
            submat[i, j] = dmat[i, indices_col[i, j]]
    return submat


# Generates a timestamp for use in logging messages when verbose=True
def ts():
    return time.ctime(time.time())


# I'm not enough of a numba ninja to numba this successfully.
# np.arrays of lists, which are objects...
def csr_unique(matrix, return_index=True, return_inverse=True, return_counts=True):
    """Find the unique elements of a sparse csr matrix.
    We don't explicitly construct the unique matrix leaving that to the user
    who may not want to duplicate a massive array in memory.
    Returns the indices of the input array that give the unique values.
    Returns the indices of the unique array that reconstructs the input array.
    Returns the number of times each unique row appears in the input matrix.

    matrix: a csr matrix
    return_index = bool, optional
        If true, return the row indices of 'matrix'
    return_inverse: bool, optional
        If true, return the the indices of the unique array that can be
           used to reconstruct 'matrix'.
    return_counts = bool, optional
        If true, returns the number of times each unique item appears in 'matrix'

    The unique matrix can computed via
    unique_matrix = matrix[index]
    and the original matrix reconstructed via
    unique_matrix[inverse]
    """
    lil_matrix = matrix.tolil()
    rows = [x + y for x, y in zip(lil_matrix.rows, lil_matrix.data)]
    return_values = return_counts + return_inverse + return_index
    return np.unique(
        rows,
        return_index=return_index,
        return_inverse=return_inverse,
        return_counts=return_counts,
    )[1 : (return_values + 1)]


def disconnected_vertices(model):
    """
    Returns a boolean vector indicating which vertices are disconnected from the umap graph.
    These vertices will often be scattered across the space and make it difficult to focus on the main
    manifold.  They can either be filtered and have UMAP re-run or simply filtered from the interactive plotting tool
    via the subset_points parameter.
    Use ~disconnected_vertices(model) to only plot the connected points.
    Parameters
    ----------
    model: a trained UMAP model

    Returns
    -------
    A boolean vector indicating which points are disconnected
    """
    check_is_fitted(model, "graph_")
    if model.unique:
        vertices_disconnected = (
            np.array(model.graph_[model._unique_inverse_].sum(axis=1)).flatten() == 0
        )
    else:
        vertices_disconnected = np.array(model.graph_.sum(axis=1)).flatten() == 0
    return vertices_disconnected<|MERGE_RESOLUTION|>--- conflicted
+++ resolved
@@ -6,11 +6,8 @@
 
 import numpy as np
 import numba
-<<<<<<< HEAD
 from sklearn.utils.validation import check_is_fitted
 import scipy.sparse
-=======
->>>>>>> 29e11fc9
 
 
 @numba.njit(parallel=True)
