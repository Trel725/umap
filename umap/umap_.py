--- conflicted
+++ resolved
@@ -928,7 +928,6 @@
     a,
     b,
     gamma,
-    pin_mask,
     negative_sample_rate,
     n_epochs,
     init,
@@ -941,6 +940,7 @@
     output_metric=dist.named_distances_with_gradients["euclidean"],
     output_metric_kwds={},
     euclidean_output=True,
+    pin_mask=None,
     parallel=False,
     verbose=False,
 ):
@@ -1160,14 +1160,13 @@
     ).astype(np.float32, order="C")
 
     if euclidean_output:
-<<<<<<< HEAD
-        if pin_mask is not None:
-            embedding = optimize_layout_euclidean_masked(
+        if pin_mask is None:
+            embedding = optimize_layout_euclidean(
                 embedding,
                 embedding,
                 head,
                 tail,
-                pin_mask,
+                # NO pin_mask, # <--- constrained gradients
                 n_epochs,
                 n_vertices,
                 epochs_per_sample,
@@ -1181,13 +1180,15 @@
                 verbose=verbose,
                 densmap=densmap,
                 densmap_kwds=densmap_kwds,
+                move_other=True,
             )
         else:
-            embedding = optimize_layout_euclidean(
+            embedding = optimize_layout_euclidean_masked(
                 embedding,
                 embedding,
                 head,
                 tail,
+                pin_mask, # <--- constrained gradients
                 n_epochs,
                 n_vertices,
                 epochs_per_sample,
@@ -1201,29 +1202,8 @@
                 verbose=verbose,
                 densmap=densmap,
                 densmap_kwds=densmap_kwds,
-            )
-=======
-        embedding = optimize_layout_euclidean(
-            embedding,
-            embedding,
-            head,
-            tail,
-            n_epochs,
-            n_vertices,
-            epochs_per_sample,
-            a,
-            b,
-            rng_state,
-            gamma,
-            initial_alpha,
-            negative_sample_rate,
-            parallel=parallel,
-            verbose=verbose,
-            densmap=densmap,
-            densmap_kwds=densmap_kwds,
-            move_other=True,
-        )
->>>>>>> dd415cc5
+                move_other=True,
+            )
     else:
         embedding = optimize_layout_generic(
             embedding,
@@ -2051,7 +2031,6 @@
             np.mean(result._a),
             np.mean(result._b),
             np.mean(result.repulsion_strength),
-            None,
             np.mean(result.negative_sample_rate),
             n_epochs,
             init,
@@ -2061,6 +2040,10 @@
             result.densmap,
             result._densmap_kwds,
             result.output_dens,
+            # output_metric : default "euclidean"
+            # output_metric_kwds : default {}
+            # euclidean_output : default True
+            # pin_mask : default None
             parallel=False,
             verbose=bool(np.max(result.verbose)),
         )
@@ -2121,7 +2104,6 @@
             np.mean(result._a),
             np.mean(result._b),
             np.mean(result.repulsion_strength),
-            None,
             np.mean(result.negative_sample_rate),
             n_epochs,
             init,
@@ -2131,6 +2113,10 @@
             result.densmap,
             result._densmap_kwds,
             result.output_dens,
+            # output_metric : default "euclidean"
+            # output_metric_kwds : default {}
+            # euclidean_output : default True
+            # pin_mask : default None
             parallel=False,
             verbose=bool(np.max(result.verbose)),
         )
@@ -2193,7 +2179,6 @@
             np.mean(result._a),
             np.mean(result._b),
             np.mean(result.repulsion_strength),
-            None,
             np.mean(result.negative_sample_rate),
             n_epochs,
             init,
@@ -2203,6 +2188,10 @@
             result.densmap,
             result._densmap_kwds,
             result.output_dens,
+            # output_metric : default "euclidean"
+            # output_metric_kwds : default {}
+            # euclidean_output : default True
+            # pin_mask : default None
             parallel=False,
             verbose=bool(np.max(result.verbose)),
         )
@@ -2382,7 +2371,7 @@
                 self.angular_rp_forest,
                 self.set_op_mix_ratio,
                 self.local_connectivity,
-                True,
+                True, # apply_set_operations
                 self.verbose,
                 self.densmap or self.output_dens,
             )
@@ -2680,6 +2669,12 @@
         """A method wrapper for simplicial_set_embedding that can be
         replaced by subclasses.
         """
+        if pin_mask is not None:
+            print("X.shape", X.shape)
+            print("pin_mask.shape", pin_mask.shape)
+            assert( pin_mask.shape == init.shape
+                   or pin_mask.shape == init.shape[0] )
+
         return simplicial_set_embedding(
             X,
             self.graph_,
@@ -2688,7 +2683,6 @@
             self._a,
             self._b,
             self.repulsion_strength,
-            pin_mask,
             self.negative_sample_rate,
             n_epochs,
             init,
@@ -2700,8 +2694,9 @@
             self.output_dens,
             self._output_distance_func,
             self._output_metric_kwds,
-            self.output_metric in ("euclidean", "l2"),
-            self.random_state is None,
+            self.output_metric in ("euclidean", "l2"), # euclidean_output?
+            pin_mask,
+            self.random_state is None, # parallel?
             self.verbose,
         )
 
@@ -3266,7 +3261,6 @@
                 self._a,
                 self._b,
                 self.repulsion_strength,
-                None,
                 self.negative_sample_rate,
                 n_epochs,
                 init,
@@ -3279,6 +3273,7 @@
                 self._output_distance_func,
                 self._output_metric_kwds,
                 self.output_metric in ("euclidean", "l2"),
+                None, # pin_mask
                 self.random_state is None,
                 self.verbose,
             )
@@ -3332,7 +3327,6 @@
                 self._a,
                 self._b,
                 self.repulsion_strength,
-                None,
                 self.negative_sample_rate,
                 n_epochs,
                 init,
@@ -3345,6 +3339,7 @@
                 self._output_distance_func,
                 self._output_metric_kwds,
                 self.output_metric in ("euclidean", "l2"),
+                None, # pin_mask
                 self.random_state is None,
                 self.verbose,
             )
