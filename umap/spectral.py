--- conflicted
+++ resolved
@@ -103,13 +103,9 @@
             if callable(
                 metric
             ) and scipy.sparse.isspmatrix(data):
-<<<<<<< HEAD
-                function_to_name_mapping = {v: k for k, v in sparse_named_distances}
-=======
                 function_to_name_mapping = {
                     v: k for k, v in sparse_named_distances.items()
                 }
->>>>>>> 6bf6e124
                 try:
                     metric_name = function_to_name_mapping[metric]
                 except KeyError:
